if (!hasProperty('mainClass')) {
    ext.mainClass = ''
}

def lwjglVersion = '3.0.0b'

dependencies {
    compile project(':jme3-core')
    compile project(':jme3-desktop')
<<<<<<< HEAD
    compile 'org.lwjgl:lwjgl:3.0.0b'
=======

    compile "org.lwjgl:lwjgl:${lwjglVersion}"
    compile "org.lwjgl:lwjgl-platform:${lwjglVersion}:natives-windows"
    compile "org.lwjgl:lwjgl-platform:${lwjglVersion}:natives-linux"
    compile "org.lwjgl:lwjgl-platform:${lwjglVersion}:natives-osx"
>>>>>>> f14e6092
}<|MERGE_RESOLUTION|>--- conflicted
+++ resolved
@@ -7,13 +7,9 @@
 dependencies {
     compile project(':jme3-core')
     compile project(':jme3-desktop')
-<<<<<<< HEAD
-    compile 'org.lwjgl:lwjgl:3.0.0b'
-=======
 
     compile "org.lwjgl:lwjgl:${lwjglVersion}"
     compile "org.lwjgl:lwjgl-platform:${lwjglVersion}:natives-windows"
     compile "org.lwjgl:lwjgl-platform:${lwjglVersion}:natives-linux"
     compile "org.lwjgl:lwjgl-platform:${lwjglVersion}:natives-osx"
->>>>>>> f14e6092
 }