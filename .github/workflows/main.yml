######################################################################################
# JME CI/CD
######################################################################################
# Quick overview of what is going on in this script:
#   - Build natives for android
#   - Merge the natives, build the engine, create the zip release, maven artifacts, javadoc and native snapshot
#   - (only when native code changes) Deploy the natives snapshot to the MinIO instance
#   - (only when building a release) Deploy everything else to github releases and Sonatype
#   - (only when building a release) Update javadoc.jmonkeyengine.org
# Note:
#   All the actions/upload-artifact and actions/download-artifact steps are used to pass
#   stuff between jobs, github actions has some sort of storage that is local to the
#   running workflow, we use it to store the result of each job since the filesystem
#   is not maintained between jobs.
################# CONFIGURATIONS #####################################################
# >> Configure MINIO NATIVES SNAPSHOT
#     OBJECTS_KEY=XXXXXX
# >> Configure SONATYPE RELEASE
#     CENTRAL_PASSWORD=XXXXXX
#     CENTRAL_USERNAME=XXXXXX
# >> Configure SIGNING
#     SIGNING_KEY=XXXXXX
#     SIGNING_PASSWORD=XXXXXX
# >> Configure  PACKAGE REGISTRY RELEASE
#   Nothing to do here, everything is autoconfigured to work with the account/org that
#   is running the build.
# >> Configure  JAVADOC
#     JAVADOC_GHPAGES_REPO="riccardoblsandbox/javadoc.jmonkeyengine.org.git"
#   Generate a deploy key
#       ssh-keygen -t rsa -b 4096 -C "actions@users.noreply.github.com" -f javadoc_deploy
#   Set
#     JAVADOC_GHPAGES_DEPLOY_PRIVKEY="......."
#   In github repo -> Settings, use javadoc_deploy.pub as Deploy key with write access
######################################################################################
# Resources:
#   - Github actions docs: https://help.github.com/en/articles/about-github-actions
#   - Package registry docs: https://help.github.com/en/articles/about-github-package-registry
#   - Official actions: https://github.com/actions
#   - Community actions: https://github.com/sdras/awesome-actions
######################################################################################
# - Riccardo Balbo
######################################################################################

name: Build jMonkeyEngine
on:
  push:
    branches:
      - master
      - v3.7
      - v3.6
      - v3.5
      - v3.4
      - v3.3
      - ios-2024_2
  pull_request:
  release:
    types: [published]

jobs:
  ScreenshotTests:
    name: Run Screenshot Tests
    runs-on: ubuntu-latest
    permissions:
      contents: read
    steps:
    - uses: actions/checkout@v4
    - name: Set up JDK 17
      uses: actions/setup-java@v4
      with:
        java-version: '17'
        distribution: 'temurin'
    - name: Install Mesa3D
      run: |
        sudo apt-get update
        sudo apt-get install -y mesa-utils libgl1-mesa-dri libgl1 libglx-mesa0 xvfb
    - name: Set environment variables for Mesa3D
      run: |
        echo "LIBGL_ALWAYS_SOFTWARE=1" >> $GITHUB_ENV
        echo "MESA_LOADER_DRIVER_OVERRIDE=llvmpipe" >> $GITHUB_ENV
    - name: Start xvfb
      run: |
        sudo Xvfb :99 -ac -screen 0 1024x768x16 &
        export DISPLAY=:99
        echo "DISPLAY=:99" >> $GITHUB_ENV
    - name: Verify Mesa3D Installation
      run: |
        glxinfo | grep "OpenGL"
    - name: Validate the Gradle wrapper
      uses: gradle/actions/wrapper-validation@v3
    - name: Test with Gradle Wrapper
      run: |
        ./gradlew :jme3-screenshot-test:screenshotTest
    - name: Upload Test Reports
      uses: actions/upload-artifact@master
      if: always()
      with:
        name: screenshot-test-report
        retention-days: 30
        path: |
          **/build/reports/**
          **/build/changed-images/**
          **/build/test-results/**

  # Build iOS natives
  BuildIosNatives:
    name: Build natives for iOS
    runs-on: macOS-14

    steps:
      - name: Check default JAVAs 
        run: echo $JAVA_HOME --- $JAVA_HOME_8_X64 --- $JAVA_HOME_11_X64 --- $JAVA_HOME_17_X64 --- $JAVA_HOME_21_X64 ---

      - name: Setup the java environment
        uses: actions/setup-java@v4
        with:
          distribution: 'temurin'
          java-version: '11.0.26+4'

      - name: Setup the XCode version to 15.1.0 
        uses: maxim-lobanov/setup-xcode@v1
        with:
          xcode-version: '15.1.0'

      - name: Clone the repo
        uses: actions/checkout@v4
        with:
          fetch-depth: 1

      - name: Validate the Gradle wrapper
        uses: gradle/actions/wrapper-validation@v3

      - name: Build
        run: |
          ./gradlew -PuseCommitHashAsVersionName=true --no-daemon -PbuildNativeProjects=true \
          :jme3-ios-native:build

      - name: Upload natives
        uses: actions/upload-artifact@master
        with:
          name: ios-natives
          path: jme3-ios-native/template/META-INF/robovm/ios/libs/jme3-ios-native.xcframework

  # Build the natives on android
  BuildAndroidNatives:
    name: Build natives for android
    runs-on: ubuntu-latest
    container:
      image: jmonkeyengine/buildenv-jme3:android

    steps:
      - name: Clone the repo
        uses: actions/checkout@v4
        with:
          fetch-depth: 1
      - name: Validate the Gradle wrapper
        uses: gradle/actions/wrapper-validation@v3
      - name: Build
        run: |
          ./gradlew -PuseCommitHashAsVersionName=true --no-daemon -PbuildNativeProjects=true \
          :jme3-android-native:assemble

      - name: Upload natives
        uses: actions/upload-artifact@master
        with:
          name: android-natives
          path: build/native

  # Build the engine, we only deploy from ubuntu-latest jdk21
  BuildJMonkey:
    needs: [BuildAndroidNatives, BuildIosNatives]
    name: Build on ${{ matrix.osName }} jdk${{ matrix.jdk }}
    runs-on: ${{ matrix.os }}
    strategy:
      fail-fast: false
      matrix:
        os: [ubuntu-latest,windows-latest,macOS-latest]
        jdk: [11, 17, 21]
        include:
          - os: ubuntu-latest
            osName: linux
            deploy: true
          - os: windows-latest
            osName: windows
            deploy: false
          - os: macOS-latest
            osName: mac
            deploy: false
          - jdk: 11
            deploy: false
          - jdk: 17
            deploy: false

    steps:
      - name: Clone the repo
        uses: actions/checkout@v4
        with:
          fetch-depth: 1

      - name: Setup the java environment
        uses: actions/setup-java@v4
        with:
          distribution: 'temurin'
          java-version: ${{ matrix.jdk }}

      - name: Download natives for android
        uses: actions/download-artifact@master
        with:
          name: android-natives
          path: build/native

      - name: Download natives for iOS
        uses: actions/download-artifact@master
        with:
          name: ios-natives
          path: jme3-ios-native/template/META-INF/robovm/ios/libs/jme3-ios-native.xcframework

      - name: Validate the Gradle wrapper
        uses: gradle/actions/wrapper-validation@v3
      - name: Build Engine
        shell: bash
        run: |
          # Normal build plus ZIP distribution and merged javadoc
          ./gradlew -PuseCommitHashAsVersionName=true -PskipPrebuildLibraries=true \
          build createZipDistribution mergedJavadoc

          if [ "${{ matrix.deploy }}" = "true" ];
          then
            # We are going to need "zip"
            sudo apt-get update
            sudo apt-get install -y zip

            # We prepare the release for deploy
            mkdir -p ./dist/release/
            mv build/distributions/*.zip dist/release/

            # Install maven artifacts to ./dist/maven and sign them if possible
            if [ "${{ secrets.SIGNING_PASSWORD }}" = "" ];
            then
              echo "Configure the following secrets to enable signing:"
              echo "SIGNING_KEY, SIGNING_PASSWORD"

              ./gradlew publishMavenPublicationToDistRepository \
              -PskipPrebuildLibraries=true -PuseCommitHashAsVersionName=true \
              --console=plain --stacktrace
            else
              ./gradlew publishMavenPublicationToDistRepository \
              -PsigningKey='${{ secrets.SIGNING_KEY }}' \
              -PsigningPassword='${{ secrets.SIGNING_PASSWORD }}' \
              -PskipPrebuildLibraries=true -PuseCommitHashAsVersionName=true \
              --console=plain --stacktrace
            fi

            # Zip the natives into a single archive (we are going to use this to deploy native snapshots)
            echo "Create native zip"
            cdir="$PWD"
            cd "build/native"
            zip -r "$cdir/dist/jme3-natives.zip" *
            cd "$cdir"
            echo "Done"
          fi

      # Used later by DeploySnapshot
      - name: Upload merged natives
        if: matrix.deploy==true
        uses: actions/upload-artifact@master
        with:
          name: natives
          path: dist/jme3-natives.zip

      # Upload maven artifacts to be used later by the deploy job
      - name: Upload maven artifacts
        if: matrix.deploy==true
        uses: actions/upload-artifact@master
        with:
          name: maven
          path: dist/maven

      - name: Upload javadoc
        if:  matrix.deploy==true
        uses: actions/upload-artifact@master
        with:
          name: javadoc
          path: dist/javadoc

      # Upload release archive to be used later by the deploy job
      - name: Upload release
        if: github.event_name == 'release' && matrix.deploy==true
        uses: actions/upload-artifact@master
        with:
          name: release
          path: dist/release

  # This job deploys the native snapshot.
  # The snapshot is downloaded when people build the engine without setting buildNativeProject
  # this is useful for people that want to build only the java part and don't have
  # all the stuff needed to compile natives.
  DeployNativeSnapshot:
    needs: [BuildJMonkey]
    name: "Deploy native snapshot"
    runs-on: ubuntu-latest
    if: github.event_name == 'push'
    steps:

      # We clone the repo manually, since we are going to push back a reference to the snapshot
      - name: Clone the repo
        run: |
          branch="${GITHUB_REF//refs\/heads\//}"
          if [ "$branch" != "" ];
          then
            git clone --single-branch --branch "$branch" https://github.com/${GITHUB_REPOSITORY}.git .
          fi

      - name: Download merged natives
        uses: actions/download-artifact@master
        with:
          name: natives
          path: dist/

      - name: Deploy natives snapshot
        run: |
          source .github/actions/tools/minio.sh
          NATIVE_CHANGES="yes"
          branch="${GITHUB_REF//refs\/heads\//}"
          if [ "$branch" != "" ];
          then
            if [ -f "natives-snapshot.properties" ];
            then
              nativeSnapshot=`cat "natives-snapshot.properties"`
              nativeSnapshot="${nativeSnapshot#*=}"

              # We deploy ONLY if GITHUB_SHA (the current commit hash) is newer than $nativeSnapshot
              if [ "`git rev-list --count $nativeSnapshot..$GITHUB_SHA`" = "0" ];
              then
                NATIVE_CHANGES=""
              else
                # We check if the native code changed.
                echo "Detect changes"
                NATIVE_CHANGES="$(git diff-tree --name-only "$GITHUB_SHA" "$nativeSnapshot"  --  jme3-android-native/)"
              fi
            fi

            # We do nothing if there is no change
            if [ "$NATIVE_CHANGES" = "" ];
            then
              echo "No changes, skip."
            else
              if [ "${{ secrets.OBJECTS_KEY }}" = "" ];
              then
                echo "Configure the OBJECTS_KEY secret to enable natives snapshot deployment to MinIO"
              else
                # Deploy natives snapshot to a MinIO instance using function in minio.sh
                minio_uploadFile dist/jme3-natives.zip \
                  native-snapshots/$GITHUB_SHA/jme3-natives.zip \
                  https://objects.jmonkeyengine.org \
                  jmonkeyengine \
                  ${{ secrets.OBJECTS_KEY }}

                # We reference the snapshot by writing its commit hash in  natives-snapshot.properties
                echo "natives.snapshot=$GITHUB_SHA" > natives-snapshot.properties

                # We commit the updated  natives-snapshot.properties
                git config --global user.name "Github Actions"
                git config --global user.email "actions@users.noreply.github.com"

                git add natives-snapshot.properties

                git commit -m "[skip ci] update natives snapshot"

                # Pull rebase from the remote repo, just in case there was a push in the meantime
                git pull -q --rebase

                # We need to calculate the header for git authentication
                header=$(echo -n "ad-m:${{ secrets.GITHUB_TOKEN }}" | base64)

                # Push
                (git -c http.extraheader="AUTHORIZATION: basic $header" push origin "$branch" || true)

              fi
            fi
          fi

  # This job deploys snapshots on the master branch
  DeployJavaSnapshot:
    needs: [BuildJMonkey]
    name: Deploy Java Snapshot
    runs-on: ubuntu-latest
    if: github.event_name == 'push' && github.ref_name == 'master'
    steps:

      # We need to clone everything again for uploadToMaven.sh ...
      - name: Clone the repo
        uses: actions/checkout@v4
        with:
          fetch-depth: 1

      # Setup jdk 21 used for building Maven-style artifacts
      - name: Setup the java environment
        uses: actions/setup-java@v4
        with:
          distribution: 'temurin'
          java-version: '21'

      - name: Download natives for android
        uses: actions/download-artifact@master
        with:
          name: android-natives
          path: build/native

<<<<<<< HEAD
      - name: Download natives for iOS
        uses: actions/download-artifact@master
        with:
          name: ios-natives
          path: jme3-ios-native/template/META-INF/robovm/ios/libs/jme3-ios-native.xcframework

      - name: Rebuild the maven artifacts and deploy them to the Sonatype repository
=======
      - name: Rebuild the maven artifacts and upload them to Sonatype's maven-snapshots repo
>>>>>>> 0248d8e3
        run: |
          if [ "${{ secrets.CENTRAL_PASSWORD }}" = "" ];
          then
            echo "Configure the following secrets to enable uploading to Sonatype:"
            echo "CENTRAL_PASSWORD, CENTRAL_USERNAME, SIGNING_KEY, SIGNING_PASSWORD"
          else
            ./gradlew publishMavenPublicationToSNAPSHOTRepository \
            -PcentralPassword=${{ secrets.CENTRAL_PASSWORD }} \
            -PcentralUsername=${{ secrets.CENTRAL_USERNAME }} \
            -PsigningKey='${{ secrets.SIGNING_KEY }}' \
            -PsigningPassword='${{ secrets.SIGNING_PASSWORD }}' \
            -PuseCommitHashAsVersionName=true \
            --console=plain --stacktrace
          fi


  # This job deploys the release
  DeployRelease:
    needs: [BuildJMonkey]
    name: Deploy Release
    runs-on: ubuntu-latest
    if: github.event_name == 'release'
    steps:

      # We need to clone everything again for uploadToCentral.sh ...
      - name: Clone the repo
        uses: actions/checkout@v4
        with:
          fetch-depth: 1

      # Setup jdk 21 used for building Sonatype artifacts
      - name: Setup the java environment
        uses: actions/setup-java@v4
        with:
          distribution: 'temurin'
          java-version: '21'

      # Download all the stuff...
      - name: Download maven artifacts
        uses: actions/download-artifact@master
        with:
          name: maven
          path: dist/maven

      - name: Download release
        uses: actions/download-artifact@master
        with:
          name: release
          path: dist/release

      - name: Download natives for android
        uses: actions/download-artifact@master
        with:
          name: android-natives
          path: build/native

<<<<<<< HEAD
      - name: Download natives for iOS
        uses: actions/download-artifact@master
        with:
          name: ios-natives
          path: jme3-ios-native/template/META-INF/robovm/ios/libs/jme3-ios-native.xcframework

      - name: Rebuild the maven artifacts and deploy them to Sonatype OSSRH
=======
      - name: Rebuild the maven artifacts and upload them to Sonatype's Central Publisher Portal
>>>>>>> 0248d8e3
        run: |
          if [ "${{ secrets.CENTRAL_PASSWORD }}" = "" ];
          then
            echo "Configure the following secrets to enable uploading to Sonatype:"
            echo "CENTRAL_PASSWORD, CENTRAL_USERNAME, SIGNING_KEY, SIGNING_PASSWORD"
          else
            ./gradlew publishMavenPublicationToCentralRepository \
              -PcentralPassword=${{ secrets.CENTRAL_PASSWORD }} \
              -PcentralUsername=${{ secrets.CENTRAL_USERNAME }} \
              -PsigningKey='${{ secrets.SIGNING_KEY }}' \
              -PsigningPassword='${{ secrets.SIGNING_PASSWORD }}' \
              -PuseCommitHashAsVersionName=true \
              --console=plain --stacktrace
            .github/actions/tools/uploadToCentral.sh \
              -p '${{ secrets.CENTRAL_PASSWORD }}' \
              -u '${{ secrets.CENTRAL_USERNAME }}'
          fi

      - name: Deploy to GitHub Releases
        run: |
          # We need to get the release id (yeah, it's not the same as the tag)
          echo "${GITHUB_EVENT_PATH}"
          cat ${GITHUB_EVENT_PATH}
          releaseId=$(jq --raw-output '.release.id' ${GITHUB_EVENT_PATH})

          # Now that we have the id, we just upload the release zip from before
          echo "Upload to release $releaseId"
          filename="$(ls dist/release/*.zip)"
          url="https://uploads.github.com/repos/${GITHUB_REPOSITORY}/releases/$releaseId/assets?name=$(basename $filename)"
          echo "Upload to $url"
          curl -L \
          -H "Authorization: token ${{ secrets.GITHUB_TOKEN }}" \
          -H "Content-Type: application/zip" \
          --data-binary @"$filename" \
          "$url"

      - name: Deploy to github package registry
        run: |
          source .github/actions/tools/uploadToMaven.sh
          registry="https://maven.pkg.github.com/$GITHUB_REPOSITORY"
          echo "Deploy to github package registry $registry"
          uploadAllToMaven dist/maven/ $registry "token" ${{ secrets.GITHUB_TOKEN }}

  # Deploy the javadoc
  DeployJavaDoc:
    needs: [BuildJMonkey]
    name: Deploy Javadoc
    runs-on: ubuntu-latest
    if: github.event_name == 'release'
    steps:

      # We are going to need a deploy key for this, since we need
      # to push to a different repo
      - name: Set ssh key
        run: |
          mkdir -p ~/.ssh/
          echo "${{ secrets.JAVADOC_GHPAGES_DEPLOY_PRIVKEY }}" > $HOME/.ssh/deploy.key
          chmod 600 $HOME/.ssh/deploy.key

      # We clone the javadoc repo
      - name: Clone gh-pages
        run: |
          branch="gh-pages"
          export GIT_SSH_COMMAND="ssh -o UserKnownHostsFile=/dev/null -o StrictHostKeyChecking=no -i $HOME/.ssh/deploy.key"
          git clone --single-branch --branch "$branch" git@github.com:${{ secrets.JAVADOC_GHPAGES_REPO }} .

      # Download the javadoc in the new directory "newdoc"
      - name: Download javadoc
        uses: actions/download-artifact@master
        with:
          name: javadoc
          path: newdoc

      # The actual deploy
      - name: Deploy to github pages
        run: |
          set -f
          IFS=$'\n'

          # Get the tag for this release
          version="`if [[ $GITHUB_REF == refs\/tags* ]]; then echo ${GITHUB_REF//refs\/tags\//}; fi`"

          # If there is no tag, then we do nothing.
          if [ "$version" != "" ];
          then
            echo "Deploy as $version"

            # Remove any older version of the javadoc for this tag
            if [ -d "$version" ];then rm -Rf "$version"; fi

            # Rename newdoc with the version name
            mv newdoc "$version"

            # if there isn't an index.txt we create one (we need this to list the versions)
            if [ ! -f "index.txt" ]; then echo "" > index.txt ; fi
            index="`cat index.txt`"

            # Check if this version is already in index.txt
            addNew=true
            for v in $index;
            do
              if [ "$v" = "$version" ];
              then
                echo "$v" "$version"
                addNew=false
                break
              fi
            done

            # If not, we add it to the beginning
            if [ "$addNew" = "true" ];
            then
              echo -e "$version\n$index" > index.txt
              index="`cat index.txt`"
            fi

            # Regenerate the pages
            chmod +x make.sh
            ./make.sh

            # Configure git to use the deploy key
            export GIT_SSH_COMMAND="ssh -o UserKnownHostsFile=/dev/null -o StrictHostKeyChecking=no -i $HOME/.ssh/deploy.key"

            # Commit the changes
            git config --global user.name "Github Actions"
            git config --global user.email "actions@users.noreply.github.com"

            git add . || true
            git commit -m "$version" || true

            branch="gh-pages"
            git push origin "$branch" --force || true

          fi<|MERGE_RESOLUTION|>--- conflicted
+++ resolved
@@ -406,17 +406,13 @@
           name: android-natives
           path: build/native
 
-<<<<<<< HEAD
       - name: Download natives for iOS
         uses: actions/download-artifact@master
         with:
           name: ios-natives
           path: jme3-ios-native/template/META-INF/robovm/ios/libs/jme3-ios-native.xcframework
 
-      - name: Rebuild the maven artifacts and deploy them to the Sonatype repository
-=======
       - name: Rebuild the maven artifacts and upload them to Sonatype's maven-snapshots repo
->>>>>>> 0248d8e3
         run: |
           if [ "${{ secrets.CENTRAL_PASSWORD }}" = "" ];
           then
@@ -473,17 +469,13 @@
           name: android-natives
           path: build/native
 
-<<<<<<< HEAD
       - name: Download natives for iOS
         uses: actions/download-artifact@master
         with:
           name: ios-natives
           path: jme3-ios-native/template/META-INF/robovm/ios/libs/jme3-ios-native.xcframework
 
-      - name: Rebuild the maven artifacts and deploy them to Sonatype OSSRH
-=======
       - name: Rebuild the maven artifacts and upload them to Sonatype's Central Publisher Portal
->>>>>>> 0248d8e3
         run: |
           if [ "${{ secrets.CENTRAL_PASSWORD }}" = "" ];
           then
