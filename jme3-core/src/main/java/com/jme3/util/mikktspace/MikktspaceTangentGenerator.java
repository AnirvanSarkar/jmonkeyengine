/*
 * Copyright (c) 2009-2023 jMonkeyEngine
 * All rights reserved.
 *
 * Redistribution and use in source and binary forms, with or without
 * modification, are permitted provided that the following conditions are
 * met:
 *
 * * Redistributions of source code must retain the above copyright
 *   notice, this list of conditions and the following disclaimer.
 *
 * * Redistributions in binary form must reproduce the above copyright
 *   notice, this list of conditions and the following disclaimer in the
 *   documentation and/or other materials provided with the distribution.
 *
 * * Neither the name of 'jMonkeyEngine' nor the names of its contributors
 *   may be used to endorse or promote products derived from this software
 *   without specific prior written permission.
 *
 * THIS SOFTWARE IS PROVIDED BY THE COPYRIGHT HOLDERS AND CONTRIBUTORS
 * "AS IS" AND ANY EXPRESS OR IMPLIED WARRANTIES, INCLUDING, BUT NOT LIMITED
 * TO, THE IMPLIED WARRANTIES OF MERCHANTABILITY AND FITNESS FOR A PARTICULAR
 * PURPOSE ARE DISCLAIMED. IN NO EVENT SHALL THE COPYRIGHT OWNER OR
 * CONTRIBUTORS BE LIABLE FOR ANY DIRECT, INDIRECT, INCIDENTAL, SPECIAL,
 * EXEMPLARY, OR CONSEQUENTIAL DAMAGES (INCLUDING, BUT NOT LIMITED TO,
 * PROCUREMENT OF SUBSTITUTE GOODS OR SERVICES; LOSS OF USE, DATA, OR
 * PROFITS; OR BUSINESS INTERRUPTION) HOWEVER CAUSED AND ON ANY THEORY OF
 * LIABILITY, WHETHER IN CONTRACT, STRICT LIABILITY, OR TORT (INCLUDING
 * NEGLIGENCE OR OTHERWISE) ARISING IN ANY WAY OUT OF THE USE OF THIS
 * SOFTWARE, EVEN IF ADVISED OF THE POSSIBILITY OF SUCH DAMAGE.
 */
package com.jme3.util.mikktspace;

import com.jme3.math.FastMath;
import com.jme3.math.Vector3f;
import com.jme3.scene.*;
import com.jme3.scene.VertexBuffer.Type;
import com.jme3.util.*;

import java.util.ArrayList;
import java.util.Arrays;
import java.util.List;
import java.util.logging.Level;
import java.util.logging.Logger;

/**
 * Mikktspace is a common standard for tangent space used across many 3D software.
 * 
 * This is the Java translation of the mikktspace generator made by Morten S. Mikkelsen C Source code can be
 * found here https://developer.blender.org/diffusion/B/browse/master/intern/mikktspace/mikktspace.c
 * https://developer.blender.org/diffusion/B/browse/master/intern/mikktspace/mikktspace.h
 * 
 * Usage is : <code>
 *  MikktspaceTangentGenerator.generate(spatial);
 * </code>
 * 
 * @author Nehon
 */
public class MikktspaceTangentGenerator {

    private static final int MARK_DEGENERATE = 1;
    private static final int QUAD_ONE_DEGEN_TRI = 2;
    private static final int GROUP_WITH_ANY = 4;
    private static final int ORIENT_PRESERVING = 8;
    private static final long INTERNAL_RND_SORT_SEED = 39871946 & 0xffffffffL;
    static final int CELLS = 2048;
    
    private final static Logger logger = Logger.getLogger(MikktspaceTangentGenerator.class.getName());

    /**
     * A private constructor to inhibit instantiation of this class.
     */
    private MikktspaceTangentGenerator() {
    }

    static int makeIndex(final int face, final int vert) {
        assert (vert >= 0 && vert < 4 && face >= 0);
        return (face << 2) | (vert & 0x3);
    }

    private static void indexToData(int[] face, int[] vert, final int indexIn) {
        vert[0] = indexIn & 0x3;
        face[0] = indexIn >> 2;
    }

    static TSpace avgTSpace(final TSpace tS0, final TSpace tS1) {
        TSpace tsRes = new TSpace();

        // this if is important. Due to floating point precision
        // averaging when s0 == s1 will cause a slight difference
        // which results in tangent space splits later on
        if (tS0.magS == tS1.magS && tS0.magT == tS1.magT && tS0.os.equals(tS1.os) && tS0.ot.equals(tS1.ot)) {
            tsRes.magS = tS0.magS;
            tsRes.magT = tS0.magT;
            tsRes.os.set(tS0.os);
            tsRes.ot.set(tS0.ot);
        } else {
            tsRes.magS = 0.5f * (tS0.magS + tS1.magS);
            tsRes.magT = 0.5f * (tS0.magT + tS1.magT);
            tsRes.os.set(tS0.os).addLocal(tS1.os).normalizeLocal();
            tsRes.ot.set(tS0.ot).addLocal(tS1.ot).normalizeLocal();
        }
        return tsRes;
    }

    public static void generate(Spatial s){
        if(s instanceof Node){
            Node n = (Node)s;
            for (Spatial child : n.getChildren()) {
                generate(child);
            }

        } else if (s instanceof Geometry) {
            Geometry g = (Geometry) s;
            Mesh mesh = g.getMesh();
<<<<<<< HEAD

            if (mesh.getBuffer(Type.TexCoord) != null && mesh.getBuffer(Type.Normal) != null) {
                Mesh.Mode mode = mesh.getMode();
                boolean hasTriangles;
                switch (mode) {
                    case Points:
                    case Lines:
                    case LineStrip:
                    case LineLoop:
                        hasTriangles = false; // skip this mesh
                        break;

                    case Triangles:
                    case TriangleFan:
                    case TriangleStrip:
                        hasTriangles = true;
                        break;

                    default:
                        String message = "Tangent generation isn't implemented for mode=" + mode;
                        throw new UnsupportedOperationException(message);
                }

                if (hasTriangles) {
                    MikkTSpaceImpl context = new MikkTSpaceImpl(mesh);
                    if (!genTangSpaceDefault(context)) {
                        logger.log(Level.SEVERE, "Failed to generate tangents for geometry {0}", g.getName());
                    }
                    TangentUtils.generateBindPoseTangentsIfNecessary(mesh);
                }
            }
=======
            boolean success = generateTangents(mesh);
            if (!success) {
                logger.log(Level.SEVERE, "Failed to generate tangents for geometry {0}", g.getName());
            }
        }
    }

    public static void generate(Mesh mesh) {
        boolean success = generateTangents(mesh);
        if (!success) {
            logger.log(Level.SEVERE, "Failed to generate tangents for mesh {0}", mesh);
        }
    }

    private static boolean generateTangents(Mesh mesh) {
        Mesh.Mode mode = mesh.getMode();
        boolean hasTriangles;
        switch (mode) {
            case Points:
            case Lines:
            case LineStrip:
            case LineLoop:
                hasTriangles = false; // skip this mesh
                break;

            case Triangles:
            case TriangleFan:
            case TriangleStrip:
            case Patch:
                hasTriangles = true;
                break;

            default:
                logger.log(Level.SEVERE, "Tangent generation isn't implemented for mode={0}", mode);
                return false;
        }

        if (hasTriangles) {
            MikkTSpaceImpl context = new MikkTSpaceImpl(mesh);
            boolean result = genTangSpaceDefault(context);
            TangentUtils.generateBindPoseTangentsIfNecessary(mesh);
            return result;
>>>>>>> 63d5259c
        }
        return false;
    }
    
    public static boolean genTangSpaceDefault(MikkTSpaceContext mikkTSpace) {
        return genTangSpace(mikkTSpace, 180.0f);
    }

    public static boolean genTangSpace(MikkTSpaceContext mikkTSpace, final float angularThreshold) {

        // count nr_triangles
        int[] piTriListIn;
        int[] piGroupTrianglesBuffer;
        TriInfo[] pTriInfos;
        Group[] pGroups;
        TSpace[] psTspace;
        int iNrTrianglesIn = 0;
        int iNrTSPaces, iTotTris, iDegenTriangles, iNrMaxGroups;
        int iNrActiveGroups, index;
        final int iNrFaces = mikkTSpace.getNumFaces();
        //boolean bRes = false;
        final float fThresCos = FastMath.cos((angularThreshold * FastMath.PI) / 180.0f);

        // count triangles on supported faces
        for (int f = 0; f < iNrFaces; f++) {
            final int verts = mikkTSpace.getNumVerticesOfFace(f);
            if (verts == 3) {
                ++iNrTrianglesIn;
            } else if (verts == 4) {
                iNrTrianglesIn += 2;
            }
        }
        if (iNrTrianglesIn <= 0) {
            return false;
        }

        piTriListIn = new int[3 * iNrTrianglesIn];
        pTriInfos = new TriInfo[iNrTrianglesIn];

        // make an initial triangle -. face index list
        iNrTSPaces = generateInitialVerticesIndexList(pTriInfos, piTriListIn, mikkTSpace, iNrTrianglesIn);

        // make a welded index list of identical positions and attributes (pos, norm, texc)        
        generateSharedVerticesIndexList(piTriListIn, mikkTSpace, iNrTrianglesIn);

        // Mark all degenerate triangles
        iTotTris = iNrTrianglesIn;
        iDegenTriangles = 0;
        for (int t = 0; t < iTotTris; t++) {
            final int i0 = piTriListIn[t * 3 + 0];
            final int i1 = piTriListIn[t * 3 + 1];
            final int i2 = piTriListIn[t * 3 + 2];
            final Vector3f p0 = getPosition(mikkTSpace, i0);
            final Vector3f p1 = getPosition(mikkTSpace, i1);
            final Vector3f p2 = getPosition(mikkTSpace, i2);
            if (p0.equals(p1) || p0.equals(p2) || p1.equals(p2)) {// degenerate
                pTriInfos[t].flag |= MARK_DEGENERATE;
                ++iDegenTriangles;
            }
        }
        iNrTrianglesIn = iTotTris - iDegenTriangles;

        // mark all triangle pairs that belong to a quad with only one
        // good triangle. These need special treatment in DegenEpilogue().
        // Additionally, move all good triangles to the start of
        // pTriInfos[] and piTriListIn[] without changing order and
        // put the degenerate triangles last.
        degenPrologue(pTriInfos, piTriListIn, iNrTrianglesIn, iTotTris);

        // evaluate triangle level attributes and neighbor list        
        initTriInfo(pTriInfos, piTriListIn, mikkTSpace, iNrTrianglesIn);

        // based on the 4 rules, identify groups based on connectivity
        iNrMaxGroups = iNrTrianglesIn * 3;
        pGroups = new Group[iNrMaxGroups];
        piGroupTrianglesBuffer = new int[iNrTrianglesIn * 3];

        iNrActiveGroups
                = build4RuleGroups(pTriInfos, pGroups, piGroupTrianglesBuffer, piTriListIn, iNrTrianglesIn);

        psTspace = new TSpace[iNrTSPaces];

        for (int t = 0; t < iNrTSPaces; t++) {
            TSpace tSpace = new TSpace();
            tSpace.os.set(1.0f, 0.0f, 0.0f);
            tSpace.magS = 1.0f;
            tSpace.ot.set(0.0f, 1.0f, 0.0f);
            tSpace.magT = 1.0f;
            psTspace[t] = tSpace;
        }

        // make tspaces, each group is split up into subgroups if necessary
        // based on fAngularThreshold. Finally a tangent space is made for
        // every resulting subgroup
        generateTSpaces(psTspace, pTriInfos, pGroups, iNrActiveGroups, piTriListIn, fThresCos, mikkTSpace);

        // degenerate quads with one good triangle will be fixed by copying a space from
        // the good triangle to the coinciding vertex.
        // all other degenerate triangles will just copy a space from any good triangle
        // with the same welded index in piTriListIn[].
        DegenEpilogue(psTspace, pTriInfos, piTriListIn, mikkTSpace, iNrTrianglesIn, iTotTris);

        index = 0;
        for (int f = 0; f < iNrFaces; f++) {
            final int verts = mikkTSpace.getNumVerticesOfFace(f);
            if (verts != 3 && verts != 4) {
                continue;
            }

            // I've decided to let degenerate triangles and group-with-anythings
            // vary between left/right hand coordinate systems at the vertices.
            // All healthy triangles on the other hand are built to always be either or.

            /*// force the coordinate system orientation to be uniform for every face.
             // (this is already the case for good triangles but not for
             // degenerate ones and those with bGroupWithAnything==true)
             bool bOrient = psTspace[index].bOrient;
             if (psTspace[index].iCounter == 0)  // tspace was not derived from a group
             {
             // look for a space created in GenerateTSpaces() by iCounter>0
             bool bNotFound = true;
             int i=1;
             while (i<verts && bNotFound)
             {
             if (psTspace[index+i].iCounter > 0) bNotFound=false;
             else ++i;
             }
             if (!bNotFound) bOrient = psTspace[index+i].bOrient;
             }*/
            // set data
            for (int i = 0; i < verts; i++) {
                final TSpace pTSpace = psTspace[index];
                float tang[] = {pTSpace.os.x, pTSpace.os.y, pTSpace.os.z};
                float bitang[] = {pTSpace.ot.x, pTSpace.ot.y, pTSpace.ot.z};
                mikkTSpace.setTSpace(tang, bitang, pTSpace.magS, pTSpace.magT, pTSpace.orient, f, i);
                mikkTSpace.setTSpaceBasic(tang, pTSpace.orient == true ? -1.0f : 1.0f, f, i);
                ++index;
            }
        }

        return true;
    }

///////////////////////////////////////////////////////////////////////////////////////////////////////////////////
    // it is IMPORTANT that this function is called to evaluate the hash since
    // inlining could potentially reorder instructions and generate different
    // results for the same effective input value fVal.
    //TODO nehon: Wuuttt? something is fishy about this. How the fuck inlining can reorder instructions? Is that a C thing?
    static int findGridCell(final float min, final float max, final float val) {
        final float fIndex = CELLS * ((val - min) / (max - min));
        final int iIndex = (int) fIndex;
        return iIndex < CELLS ? (iIndex >= 0 ? iIndex : 0) : (CELLS - 1);
    }

    static void generateSharedVerticesIndexList(int piTriList_in_and_out[], final MikkTSpaceContext mikkTSpace, final int iNrTrianglesIn) {

        // Generate bounding box
        TmpVert[] pTmpVert;
        Vector3f vMin = getPosition(mikkTSpace, 0);
        Vector3f vMax = vMin.clone();
        Vector3f vDim;
        float fMin, fMax;
        for (int i = 1; i < (iNrTrianglesIn * 3); i++) {
            final int index = piTriList_in_and_out[i];

            final Vector3f vP = getPosition(mikkTSpace, index);
            if (vMin.x > vP.x) {
                vMin.x = vP.x;
            } else if (vMax.x < vP.x) {
                vMax.x = vP.x;
            }
            if (vMin.y > vP.y) {
                vMin.y = vP.y;
            } else if (vMax.y < vP.y) {
                vMax.y = vP.y;
            }
            if (vMin.z > vP.z) {
                vMin.z = vP.z;
            } else if (vMax.z < vP.z) {
                vMax.z = vP.z;
            }
        }

        vDim = vMax.subtract(vMin);
        int iChannel = 0;
        fMin = vMin.x;
        fMax = vMax.x;
        if (vDim.y > vDim.x && vDim.y > vDim.z) {
            iChannel = 1;
            fMin = vMin.y;
            fMax = vMax.y;
        } else if (vDim.z > vDim.x) {
            iChannel = 2;
            fMin = vMin.z;
            fMax = vMax.z;
        }

        //TODO Nehon: this is really fishy... seems like a hashtable implementation with nasty array manipulation...
        int[] piHashTable = new int[iNrTrianglesIn * 3];
        int[] piHashCount = new int[CELLS];
        int[] piHashOffsets = new int[CELLS];
        int[] piHashCount2 = new int[CELLS];

        // count amount of elements in each cell unit
        for (int i = 0; i < (iNrTrianglesIn * 3); i++) {
            final int index = piTriList_in_and_out[i];
            final Vector3f vP = getPosition(mikkTSpace, index);
            final float fVal = iChannel == 0 ? vP.x : (iChannel == 1 ? vP.y : vP.z);
            final int iCell = findGridCell(fMin, fMax, fVal);
            ++piHashCount[iCell];
        }

        // evaluate start index of each cell.
        piHashOffsets[0] = 0;
        for (int k = 1; k < CELLS; k++) {
            piHashOffsets[k] = piHashOffsets[k - 1] + piHashCount[k - 1];
        }

        // insert vertices
        for (int i = 0; i < (iNrTrianglesIn * 3); i++) {
            final int index = piTriList_in_and_out[i];
            final Vector3f vP = getPosition(mikkTSpace, index);
            final float fVal = iChannel == 0 ? vP.x : (iChannel == 1 ? vP.y : vP.z);
            final int iCell = findGridCell(fMin, fMax, fVal);

            assert (piHashCount2[iCell] < piHashCount[iCell]);

            //    int * pTable = &piHashTable[piHashOffsets[iCell]];
            //    pTable[piHashCount2[iCell]] = i;  // vertex i has been inserted.
            piHashTable[piHashOffsets[iCell] + piHashCount2[iCell]] = i;// vertex i has been inserted.     
            ++piHashCount2[iCell];
        }
        for (int k = 0; k < CELLS; k++) {
            assert (piHashCount2[k] == piHashCount[k]);  // verify the count
        }

        // find maximum amount of entries in any hash entry
        int iMaxCount = piHashCount[0];
        for (int k = 1; k < CELLS; k++) {
            if (iMaxCount < piHashCount[k]) {
                iMaxCount = piHashCount[k];
            }
        }

        pTmpVert = new TmpVert[iMaxCount];

        // complete the merge
        for (int k = 0; k < CELLS; k++) {
            // extract table of cell k and amount of entries in it
            // int * pTable = &piHashTable[piHashOffsets[k]];
            final int iEntries = piHashCount[k];
            if (iEntries < 2) {
                continue;
            }

            if (pTmpVert != null) {
                for (int e = 0; e < iEntries; e++) {
                    int j = piHashTable[piHashOffsets[k] + e];
                    final Vector3f vP = getPosition(mikkTSpace, piTriList_in_and_out[j]);
                    pTmpVert[e] = new TmpVert();
                    pTmpVert[e].vert[0] = vP.x;
                    pTmpVert[e].vert[1] = vP.y;
                    pTmpVert[e].vert[2] = vP.z;
                    pTmpVert[e].index = j;
                }
                MergeVertsFast(piTriList_in_and_out, pTmpVert, mikkTSpace, 0, iEntries - 1);
            } else {
                //TODO Nehon: pTempVert is very unlikely to be null...maybe remove this...
                int[] pTable = Arrays.copyOfRange(piHashTable, piHashOffsets[k], piHashOffsets[k] + iEntries);
                MergeVertsSlow(piTriList_in_and_out, mikkTSpace, pTable, iEntries);
            }
        }
    }

    static void MergeVertsFast(int piTriList_in_and_out[], TmpVert pTmpVert[], final MikkTSpaceContext mikkTSpace, final int iL_in, final int iR_in) {
        // make bbox        
        float[] fvMin = new float[3];
        float[] fvMax = new float[3];
        for (int c = 0; c < 3; c++) {
            fvMin[c] = pTmpVert[iL_in].vert[c];
            fvMax[c] = fvMin[c];
        }
        for (int l = (iL_in + 1); l <= iR_in; l++) {
            for (int c = 0; c < 3; c++) {
                if (fvMin[c] > pTmpVert[l].vert[c]) {
                    fvMin[c] = pTmpVert[l].vert[c];
                } else if (fvMax[c] < pTmpVert[l].vert[c]) {
                    fvMax[c] = pTmpVert[l].vert[c];
                }
            }
        }

        float dx = fvMax[0] - fvMin[0];
        float dy = fvMax[1] - fvMin[1];
        float dz = fvMax[2] - fvMin[2];

        int channel = 0;
        if (dy > dx && dy > dz) {
            channel = 1;
        } else if (dz > dx) {
            channel = 2;
        }

        float fSep = 0.5f * (fvMax[channel] + fvMin[channel]);

        // terminate recursion when the separation/average value
        // is no longer strictly between fMin and fMax values.
        if (fSep >= fvMax[channel] || fSep <= fvMin[channel]) {
            // complete the weld
            for (int l = iL_in; l <= iR_in; l++) {
                int i = pTmpVert[l].index;
                final int index = piTriList_in_and_out[i];
                final Vector3f vP = getPosition(mikkTSpace, index);
                final Vector3f vN = getNormal(mikkTSpace, index);
                final Vector3f vT = getTexCoord(mikkTSpace, index);

                boolean bNotFound = true;
                int l2 = iL_in, i2rec = -1;
                while (l2 < l && bNotFound) {
                    final int i2 = pTmpVert[l2].index;
                    final int index2 = piTriList_in_and_out[i2];
                    final Vector3f vP2 = getPosition(mikkTSpace, index2);
                    final Vector3f vN2 = getNormal(mikkTSpace, index2);
                    final Vector3f vT2 = getTexCoord(mikkTSpace, index2);
                    i2rec = i2;

                    //if (vP==vP2 && vN==vN2 && vT==vT2)
                    if (vP.x == vP2.x && vP.y == vP2.y && vP.z == vP2.z
                            && vN.x == vN2.x && vN.y == vN2.y && vN.z == vN2.z
                            && vT.x == vT2.x && vT.y == vT2.y && vT.z == vT2.z) {
                        bNotFound = false;
                    } else {
                        ++l2;
                    }
                }

                // merge if previously found
                if (!bNotFound) {
                    piTriList_in_and_out[i] = piTriList_in_and_out[i2rec];
                }
            }
        } else {
            int iL = iL_in, iR = iR_in;
            assert ((iR_in - iL_in) > 0);  // at least 2 entries

            // separate (by fSep) all points between iL_in and iR_in in pTmpVert[]
            while (iL < iR) {
                boolean bReadyLeftSwap = false, bReadyRightSwap = false;
                while ((!bReadyLeftSwap) && iL < iR) {
                    assert (iL >= iL_in && iL <= iR_in);
                    bReadyLeftSwap = pTmpVert[iL].vert[channel] >= fSep;
                    if (!bReadyLeftSwap) {
                        ++iL;
                    }
                }
                while ((!bReadyRightSwap) && iL < iR) {
                    assert (iR >= iL_in && iR <= iR_in);
                    bReadyRightSwap = pTmpVert[iR].vert[channel] < fSep;
                    if (!bReadyRightSwap) {
                        --iR;
                    }
                }
                assert ((iL < iR) || !(bReadyLeftSwap && bReadyRightSwap));

                if (bReadyLeftSwap && bReadyRightSwap) {
                    final TmpVert sTmp = pTmpVert[iL];
                    assert (iL < iR);
                    pTmpVert[iL] = pTmpVert[iR];
                    pTmpVert[iR] = sTmp;
                    ++iL;
                    --iR;
                }
            }

            assert (iL == (iR + 1) || (iL == iR));
            if (iL == iR) {
                final boolean bReadyRightSwap = pTmpVert[iR].vert[channel] < fSep;
                if (bReadyRightSwap) {
                    ++iL;
                } else {
                    --iR;
                }
            }

            // only need to weld when there is more than 1 instance of the (x,y,z)
            if (iL_in < iR) {
                MergeVertsFast(piTriList_in_and_out, pTmpVert, mikkTSpace, iL_in, iR);  // weld all left of fSep
            }
            if (iL < iR_in) {
                MergeVertsFast(piTriList_in_and_out, pTmpVert, mikkTSpace, iL, iR_in);  // weld all right of (or equal to) fSep
            }
        }
    }

    //TODO Nehon: Used only if an array failed to be allocated... Can't happen in Java...
    static void MergeVertsSlow(int piTriList_in_and_out[], final MikkTSpaceContext mikkTSpace, final int pTable[], final int iEntries) {
        // this can be optimized further using a tree structure or more hashing.
        for (int e = 0; e < iEntries; e++) {
            int i = pTable[e];
            final int index = piTriList_in_and_out[i];
            final Vector3f vP = getPosition(mikkTSpace, index);
            final Vector3f vN = getNormal(mikkTSpace, index);
            final Vector3f vT = getTexCoord(mikkTSpace, index);

            boolean bNotFound = true;
            int e2 = 0, i2rec = -1;
            while (e2 < e && bNotFound) {
                final int i2 = pTable[e2];
                final int index2 = piTriList_in_and_out[i2];
                final Vector3f vP2 = getPosition(mikkTSpace, index2);
                final Vector3f vN2 = getNormal(mikkTSpace, index2);
                final Vector3f vT2 = getTexCoord(mikkTSpace, index2);
                i2rec = i2;

                if (vP.equals(vP2) && vN.equals(vN2) && vT.equals(vT2)) {
                    bNotFound = false;
                } else {
                    ++e2;
                }
            }

            // merge if previously found
            if (!bNotFound) {
                piTriList_in_and_out[i] = piTriList_in_and_out[i2rec];
            }
        }
    }

    //TODO Nehon : Not used...seems it's used in the original version if the structure to store the data in the regular method failed...
    static void generateSharedVerticesIndexListSlow(int piTriList_in_and_out[], final MikkTSpaceContext mikkTSpace, final int iNrTrianglesIn) {
        int iNumUniqueVerts = 0;
        for (int t = 0; t < iNrTrianglesIn; t++) {
            for (int i = 0; i < 3; i++) {
                final int offs = t * 3 + i;
                final int index = piTriList_in_and_out[offs];

                final Vector3f vP = getPosition(mikkTSpace, index);
                final Vector3f vN = getNormal(mikkTSpace, index);
                final Vector3f vT = getTexCoord(mikkTSpace, index);

                boolean bFound = false;
                int t2 = 0, index2rec = -1;
                while (!bFound && t2 <= t) {
                    int j = 0;
                    while (!bFound && j < 3) {
                        final int index2 = piTriList_in_and_out[t2 * 3 + j];
                        final Vector3f vP2 = getPosition(mikkTSpace, index2);
                        final Vector3f vN2 = getNormal(mikkTSpace, index2);
                        final Vector3f vT2 = getTexCoord(mikkTSpace, index2);

                        if (vP.equals(vP2) && vN.equals(vN2) && vT.equals(vT2)) {
                            bFound = true;
                        } else {
                            ++j;
                        }
                    }
                    if (!bFound) {
                        ++t2;
                    }
                }

                assert (bFound);
                // if we found our own
                if (index2rec == index) {
                    ++iNumUniqueVerts;
                }

                piTriList_in_and_out[offs] = index2rec;
            }
        }
    }

    static int generateInitialVerticesIndexList(TriInfo pTriInfos[], int piTriList_out[], final MikkTSpaceContext mikkTSpace, final int iNrTrianglesIn) {
        int iTSpacesOffs = 0;
        int iDstTriIndex = 0;
        for (int f = 0; f < mikkTSpace.getNumFaces(); f++) {
            final int verts = mikkTSpace.getNumVerticesOfFace(f);
            if (verts != 3 && verts != 4) {
                continue;
            }

            //TODO nehon : clean this, have a local TrinInfo and assign it to pTriInfo[iDstTriIndex] at the end... and change those variables names...
            pTriInfos[iDstTriIndex] = new TriInfo();
            pTriInfos[iDstTriIndex].orgFaceNumber = f;
            pTriInfos[iDstTriIndex].tSpacesOffs = iTSpacesOffs;

            if (verts == 3) {
                //TODO same here it should be easy once the local TriInfo is created.
                byte[] pVerts = pTriInfos[iDstTriIndex].vertNum;
                pVerts[0] = 0;
                pVerts[1] = 1;
                pVerts[2] = 2;
                piTriList_out[iDstTriIndex * 3 + 0] = makeIndex(f, 0);
                piTriList_out[iDstTriIndex * 3 + 1] = makeIndex(f, 1);
                piTriList_out[iDstTriIndex * 3 + 2] = makeIndex(f, 2);
                ++iDstTriIndex;  // next
            } else {
                //Note, Nehon: we should never get there with JME, because we don't support quads... 
                //but I'm going to let it there in case someone needs it... Just know this code is not tested.
                {//TODO remove those useless brackets...
                    pTriInfos[iDstTriIndex + 1].orgFaceNumber = f;
                    pTriInfos[iDstTriIndex + 1].tSpacesOffs = iTSpacesOffs;
                }

                {
                    // need an order independent way to evaluate
                    // tspace on quads. This is done by splitting
                    // along the shortest diagonal.
                    final int i0 = makeIndex(f, 0);
                    final int i1 = makeIndex(f, 1);
                    final int i2 = makeIndex(f, 2);
                    final int i3 = makeIndex(f, 3);
                    final Vector3f T0 = getTexCoord(mikkTSpace, i0);
                    final Vector3f T1 = getTexCoord(mikkTSpace, i1);
                    final Vector3f T2 = getTexCoord(mikkTSpace, i2);
                    final Vector3f T3 = getTexCoord(mikkTSpace, i3);
                    final float distSQ_02 = T2.subtract(T0).lengthSquared();
                    final float distSQ_13 = T3.subtract(T1).lengthSquared();
                    boolean bQuadDiagIs_02;
                    if (distSQ_02 < distSQ_13) {
                        bQuadDiagIs_02 = true;
                    } else if (distSQ_13 < distSQ_02) {
                        bQuadDiagIs_02 = false;
                    } else {
                        final Vector3f P0 = getPosition(mikkTSpace, i0);
                        final Vector3f P1 = getPosition(mikkTSpace, i1);
                        final Vector3f P2 = getPosition(mikkTSpace, i2);
                        final Vector3f P3 = getPosition(mikkTSpace, i3);
                        final float distSQ_022 = P2.subtract(P0).lengthSquared();
                        final float distSQ_132 = P3.subtract(P1).lengthSquared();

                        bQuadDiagIs_02 = distSQ_132 >= distSQ_022;
                    }

                    if (bQuadDiagIs_02) {
                        {
                            byte[] pVerts_A = pTriInfos[iDstTriIndex].vertNum;
                            pVerts_A[0] = 0;
                            pVerts_A[1] = 1;
                            pVerts_A[2] = 2;
                        }
                        piTriList_out[iDstTriIndex * 3 + 0] = i0;
                        piTriList_out[iDstTriIndex * 3 + 1] = i1;
                        piTriList_out[iDstTriIndex * 3 + 2] = i2;
                        ++iDstTriIndex;  // next
                        {
                            byte[] pVerts_B = pTriInfos[iDstTriIndex].vertNum;
                            pVerts_B[0] = 0;
                            pVerts_B[1] = 2;
                            pVerts_B[2] = 3;
                        }
                        piTriList_out[iDstTriIndex * 3 + 0] = i0;
                        piTriList_out[iDstTriIndex * 3 + 1] = i2;
                        piTriList_out[iDstTriIndex * 3 + 2] = i3;
                        ++iDstTriIndex;  // next
                    } else {
                        {
                            byte[] pVerts_A = pTriInfos[iDstTriIndex].vertNum;
                            pVerts_A[0] = 0;
                            pVerts_A[1] = 1;
                            pVerts_A[2] = 3;
                        }
                        piTriList_out[iDstTriIndex * 3 + 0] = i0;
                        piTriList_out[iDstTriIndex * 3 + 1] = i1;
                        piTriList_out[iDstTriIndex * 3 + 2] = i3;
                        ++iDstTriIndex;  // next
                        {
                            byte[] pVerts_B = pTriInfos[iDstTriIndex].vertNum;
                            pVerts_B[0] = 1;
                            pVerts_B[1] = 2;
                            pVerts_B[2] = 3;
                        }
                        piTriList_out[iDstTriIndex * 3 + 0] = i1;
                        piTriList_out[iDstTriIndex * 3 + 1] = i2;
                        piTriList_out[iDstTriIndex * 3 + 2] = i3;
                        ++iDstTriIndex;  // next
                    }
                }
            }

            iTSpacesOffs += verts;
            assert (iDstTriIndex <= iNrTrianglesIn);
        }

        for (int t = 0; t < iNrTrianglesIn; t++) {
            pTriInfos[t].flag = 0;
        }

        // return total amount of tspaces
        return iTSpacesOffs;
    }

    static Vector3f getPosition(final MikkTSpaceContext mikkTSpace, final int index) {
        //TODO nehon: very ugly but works... using arrays to pass integers as references in the indexToData
        int[] iF = new int[1];
        int[] iI = new int[1];
        float[] pos = new float[3];
        indexToData(iF, iI, index);
        mikkTSpace.getPosition(pos, iF[0], iI[0]);
        return new Vector3f(pos[0], pos[1], pos[2]);
    }

    static Vector3f getNormal(final MikkTSpaceContext mikkTSpace, final int index) {
        //TODO nehon: very ugly but works... using arrays to pass integers as references in the indexToData
        int[] iF = new int[1];
        int[] iI = new int[1];
        float[] norm = new float[3];
        indexToData(iF, iI, index);
        mikkTSpace.getNormal(norm, iF[0], iI[0]);
        return new Vector3f(norm[0], norm[1], norm[2]);
    }

    static Vector3f getTexCoord(final MikkTSpaceContext mikkTSpace, final int index) {
        //TODO nehon: very ugly but works... using arrays to pass integers as references in the indexToData
        int[] iF = new int[1];
        int[] iI = new int[1];
        float[] texc = new float[2];
        indexToData(iF, iI, index);
        mikkTSpace.getTexCoord(texc, iF[0], iI[0]);
        return new Vector3f(texc[0], texc[1], 1.0f);
    }

    // returns the texture area times 2
    static float calcTexArea(final MikkTSpaceContext mikkTSpace, final int indices[]) {
        final Vector3f t1 = getTexCoord(mikkTSpace, indices[0]);
        final Vector3f t2 = getTexCoord(mikkTSpace, indices[1]);
        final Vector3f t3 = getTexCoord(mikkTSpace, indices[2]);

        final float t21x = t2.x - t1.x;
        final float t21y = t2.y - t1.y;
        final float t31x = t3.x - t1.x;
        final float t31y = t3.y - t1.y;

        final float fSignedAreaSTx2 = t21x * t31y - t21y * t31x;

        return fSignedAreaSTx2 < 0 ? (-fSignedAreaSTx2) : fSignedAreaSTx2;
    }

    private static boolean isNotZero(float v) {
        return Math.abs(v) > 0;
    }

    static void initTriInfo(TriInfo pTriInfos[], final int piTriListIn[], final MikkTSpaceContext mikkTSpace, final int iNrTrianglesIn) {

        // pTriInfos[f].flag is cleared in GenerateInitialVerticesIndexList() which is called before this function.
        // generate neighbor info list
        for (int f = 0; f < iNrTrianglesIn; f++) {
            for (int i = 0; i < 3; i++) {
                pTriInfos[f].faceNeighbors[i] = -1;
                pTriInfos[f].assignedGroup[i] = null;

                pTriInfos[f].os.x = 0.0f;
                pTriInfos[f].os.y = 0.0f;
                pTriInfos[f].os.z = 0.0f;
                pTriInfos[f].ot.x = 0.0f;
                pTriInfos[f].ot.y = 0.0f;
                pTriInfos[f].ot.z = 0.0f;
                pTriInfos[f].magS = 0;
                pTriInfos[f].magT = 0;

                // assumed bad
                pTriInfos[f].flag |= GROUP_WITH_ANY;
            }
        }

        // evaluate first order derivatives
        for (int f = 0; f < iNrTrianglesIn; f++) {
            // initial values
            final Vector3f v1 = getPosition(mikkTSpace, piTriListIn[f * 3 + 0]);
            final Vector3f v2 = getPosition(mikkTSpace, piTriListIn[f * 3 + 1]);
            final Vector3f v3 = getPosition(mikkTSpace, piTriListIn[f * 3 + 2]);
            final Vector3f t1 = getTexCoord(mikkTSpace, piTriListIn[f * 3 + 0]);
            final Vector3f t2 = getTexCoord(mikkTSpace, piTriListIn[f * 3 + 1]);
            final Vector3f t3 = getTexCoord(mikkTSpace, piTriListIn[f * 3 + 2]);

            final float t21x = t2.x - t1.x;
            final float t21y = t2.y - t1.y;
            final float t31x = t3.x - t1.x;
            final float t31y = t3.y - t1.y;
            final Vector3f d1 = v2.subtract(v1);
            final Vector3f d2 = v3.subtract(v1);

            final float fSignedAreaSTx2 = t21x * t31y - t21y * t31x;
            //assert(fSignedAreaSTx2!=0);
            Vector3f vOs = d1.mult(t31y).subtract(d2.mult(t21y));  // eq 18
            Vector3f vOt = d1.mult(-t31x).add(d2.mult(t21x));  // eq 19

            pTriInfos[f].flag |= (fSignedAreaSTx2 > 0 ? ORIENT_PRESERVING : 0);

            if (isNotZero(fSignedAreaSTx2)) {
                final float fAbsArea = Math.abs(fSignedAreaSTx2);
                final float fLenOs = vOs.length();
                final float fLenOt = vOt.length();
                final float fS = (pTriInfos[f].flag & ORIENT_PRESERVING) == 0 ? (-1.0f) : 1.0f;
                if (isNotZero(fLenOs)) {
                    pTriInfos[f].os = vOs.multLocal(fS / fLenOs);
                }
                if (isNotZero(fLenOt)) {
                    pTriInfos[f].ot = vOt.multLocal(fS / fLenOt);
                }

                // evaluate magnitudes prior to normalization of vOs and vOt
                pTriInfos[f].magS = fLenOs / fAbsArea;
                pTriInfos[f].magT = fLenOt / fAbsArea;

                // if this is a good triangle
                if (isNotZero(pTriInfos[f].magS) && isNotZero(pTriInfos[f].magT)) {
                    pTriInfos[f].flag &= (~GROUP_WITH_ANY);
                }
            }
        }

        // force otherwise healthy quads to a fixed orientation
        int t = 0;
        while (t < (iNrTrianglesIn - 1)) {
            final int iFO_a = pTriInfos[t].orgFaceNumber;
            final int iFO_b = pTriInfos[t + 1].orgFaceNumber;
            if (iFO_a == iFO_b) {
                // this is a quad
                final boolean bIsDeg_a = (pTriInfos[t].flag & MARK_DEGENERATE) != 0;
                final boolean bIsDeg_b = (pTriInfos[t + 1].flag & MARK_DEGENERATE) != 0;

                // bad triangles should already have been removed by
                // DegenPrologue(), but just in case check bIsDeg_a and bIsDeg_a are false
                if ((bIsDeg_a || bIsDeg_b) == false) {
                    final boolean bOrientA = (pTriInfos[t].flag & ORIENT_PRESERVING) != 0;
                    final boolean bOrientB = (pTriInfos[t + 1].flag & ORIENT_PRESERVING) != 0;
                    // if this happens the quad has extremely bad mapping!!
                    if (bOrientA != bOrientB) {
                        //printf("found quad with bad mapping\n");
                        boolean bChooseOrientFirstTri = false;
                        if ((pTriInfos[t + 1].flag & GROUP_WITH_ANY) != 0) {
                            bChooseOrientFirstTri = true;
                        } else if (calcTexArea(mikkTSpace, Arrays.copyOfRange(piTriListIn, t * 3 + 0, t * 3 + 3)) >= calcTexArea(mikkTSpace, Arrays.copyOfRange(piTriListIn, (t + 1) * 3 + 0, (t + 1) * 3 + 3))) {
                            bChooseOrientFirstTri = true;
                        }

                        // force match
                        {
                            final int t0 = bChooseOrientFirstTri ? t : (t + 1);
                            final int t1 = bChooseOrientFirstTri ? (t + 1) : t;
                            pTriInfos[t1].flag &= (~ORIENT_PRESERVING);  // clear first
                            pTriInfos[t1].flag |= (pTriInfos[t0].flag & ORIENT_PRESERVING);  // copy bit
                        }
                    }
                }
                t += 2;
            } else {
                ++t;
            }
        }

        // match up edge pairs
        {
            //Edge * pEdges = (Edge *) malloc(sizeof(Edge)*iNrTrianglesIn*3);
            Edge[] pEdges = new Edge[iNrTrianglesIn * 3];

            //TODO nehon weird... original algorithm checked if pEdges is null but it's just been allocated... weirder, it does something different if the edges are null...
            //    if (pEdges==null)
            //      BuildNeighborsSlow(pTriInfos, piTriListIn, iNrTrianglesIn);
            //    else
            //    {
            buildNeighborsFast(pTriInfos, pEdges, piTriListIn, iNrTrianglesIn);

            //    }
        }
    }

    static int build4RuleGroups(TriInfo pTriInfos[], Group pGroups[], int piGroupTrianglesBuffer[], final int piTriListIn[], final int iNrTrianglesIn) {
        final int iNrMaxGroups = iNrTrianglesIn * 3;
        int iNrActiveGroups = 0;
        int iOffset = 0;
        // (void)iNrMaxGroups;  /* quiet warnings in non debug mode */
        for (int f = 0; f < iNrTrianglesIn; f++) {
            for (int i = 0; i < 3; i++) {
                // if not assigned to a group
                if ((pTriInfos[f].flag & GROUP_WITH_ANY) == 0 && pTriInfos[f].assignedGroup[i] == null) {
                    boolean bOrPre;                    
                    final int vert_index = piTriListIn[f * 3 + i];
                    assert (iNrActiveGroups < iNrMaxGroups);
                    pTriInfos[f].assignedGroup[i] = new Group(); 
                    pGroups[iNrActiveGroups] = pTriInfos[f].assignedGroup[i];
                    pTriInfos[f].assignedGroup[i].vertexRepresentative = vert_index;
                    pTriInfos[f].assignedGroup[i].orientationPreserving = (pTriInfos[f].flag & ORIENT_PRESERVING) != 0;
                    pTriInfos[f].assignedGroup[i].nrFaces = 0;
                    
                    ++iNrActiveGroups;

                    addTriToGroup(pTriInfos[f].assignedGroup[i], f);
                    bOrPre = (pTriInfos[f].flag & ORIENT_PRESERVING) != 0;
                    int neigh_indexL = pTriInfos[f].faceNeighbors[i];
                    int neigh_indexR = pTriInfos[f].faceNeighbors[i > 0 ? (i - 1) : 2];
                    if (neigh_indexL >= 0) {
                        // neighbor
                        final boolean bAnswer
                                = assignRecur(piTriListIn, pTriInfos, neigh_indexL,
                                        pTriInfos[f].assignedGroup[i]);

                        final boolean bOrPre2 = (pTriInfos[neigh_indexL].flag & ORIENT_PRESERVING) != 0;
                        final boolean bDiff = bOrPre != bOrPre2;
                        assert (bAnswer || bDiff);
                        //(void)bAnswer, (void)bDiff;  /* quiet warnings in non debug mode */
                    }
                    if (neigh_indexR >= 0) {
                        // neighbor
                        final boolean bAnswer
                                = assignRecur(piTriListIn, pTriInfos, neigh_indexR,
                                        pTriInfos[f].assignedGroup[i]);

                        final boolean bOrPre2 = (pTriInfos[neigh_indexR].flag & ORIENT_PRESERVING) != 0;
                        final boolean bDiff = bOrPre != bOrPre2;
                        assert (bAnswer || bDiff);
                        //(void)bAnswer, (void)bDiff;  /* quiet warnings in non debug mode */
                    }

                    int[] faceIndices = new int[pTriInfos[f].assignedGroup[i].nrFaces];
                    //pTriInfos[f].assignedGroup[i].faceIndices.toArray(faceIndices);
                    for (int j = 0; j < faceIndices.length; j++) {
                        faceIndices[j] = pTriInfos[f].assignedGroup[i].faceIndices.get(j);
                    }
                    
                    //Nehon: copy back the faceIndices data into the groupTriangleBuffer.
                    System.arraycopy( faceIndices, 0, piGroupTrianglesBuffer, iOffset, pTriInfos[f].assignedGroup[i].nrFaces);
                    // update offset
                    iOffset += pTriInfos[f].assignedGroup[i].nrFaces;
                    // since the groups are disjoint a triangle can never
                    // belong to more than 3 groups. Subsequently something
                    // is completely screwed if this assertion ever hits.
                    assert (iOffset <= iNrMaxGroups);
                }
            }
        }

        return iNrActiveGroups;
    }

    static void addTriToGroup(Group group, final int triIndex) {
        //group.faceIndices[group.nrFaces] = triIndex;
        group.faceIndices.add(triIndex);
        ++group.nrFaces;
    }

    static boolean assignRecur(final int piTriListIn[], TriInfo psTriInfos[], final int iMyTriIndex, Group pGroup) {
        TriInfo pMyTriInfo = psTriInfos[iMyTriIndex];

        // track down vertex
        final int iVertRep = pGroup.vertexRepresentative;
        int index = 3 * iMyTriIndex;
        int i = -1;
        if (piTriListIn[index] == iVertRep) {
            i = 0;
        } else if (piTriListIn[index + 1] == iVertRep) {
            i = 1;
        } else if (piTriListIn[index + 2] == iVertRep) {
            i = 2;
        }
        assert (i >= 0 && i < 3);

        // early out
        if (pMyTriInfo.assignedGroup[i] == pGroup) {
            return true;
        } else if (pMyTriInfo.assignedGroup[i] != null) {
            return false;
        }
        if ((pMyTriInfo.flag & GROUP_WITH_ANY) != 0) {
            // first to group with a group-with-anything triangle
            // determines its orientation.
            // This is the only existing order dependency in the code!!
            if (pMyTriInfo.assignedGroup[0] == null
                    && pMyTriInfo.assignedGroup[1] == null
                    && pMyTriInfo.assignedGroup[2] == null) {
                pMyTriInfo.flag &= (~ORIENT_PRESERVING);
                pMyTriInfo.flag |= (pGroup.orientationPreserving ? ORIENT_PRESERVING : 0);
            }
        }
        {
            final boolean bOrient = (pMyTriInfo.flag & ORIENT_PRESERVING) != 0;
            if (bOrient != pGroup.orientationPreserving) {
                return false;
            }
        }

        addTriToGroup(pGroup, iMyTriIndex);
        pMyTriInfo.assignedGroup[i] = pGroup;

        {
            final int neigh_indexL = pMyTriInfo.faceNeighbors[i];
            final int neigh_indexR = pMyTriInfo.faceNeighbors[i > 0 ? (i - 1) : 2];
            if (neigh_indexL >= 0) {
                assignRecur(piTriListIn, psTriInfos, neigh_indexL, pGroup);
            }
            if (neigh_indexR >= 0) {
                assignRecur(piTriListIn, psTriInfos, neigh_indexR, pGroup);
            }
        }

        return true;
    }

    static boolean generateTSpaces(TSpace psTspace[], final TriInfo pTriInfos[], final Group pGroups[],
            final int iNrActiveGroups, final int piTriListIn[], final float fThresCos,
            final MikkTSpaceContext mikkTSpace) {
        TSpace[] pSubGroupTspace;
        SubGroup[] pUniSubGroups;
        int[] pTmpMembers;
        int iMaxNrFaces = 0, iUniqueTspaces = 0, g = 0, i = 0;
        for (g = 0; g < iNrActiveGroups; g++) {
            if (iMaxNrFaces < pGroups[g].nrFaces) {
                iMaxNrFaces = pGroups[g].nrFaces;
            }
        }

        if (iMaxNrFaces == 0) {
            return true;
        }

        // make initial allocations
        pSubGroupTspace = new TSpace[iMaxNrFaces];
        pUniSubGroups = new SubGroup[iMaxNrFaces];
        pTmpMembers = new int[iMaxNrFaces];


        iUniqueTspaces = 0;
        for (g = 0; g < iNrActiveGroups; g++) {
            final Group pGroup = pGroups[g];
            int iUniqueSubGroups = 0, s = 0;

            for (i = 0; i < pGroup.nrFaces; i++) // triangles
            {
                final int f = pGroup.faceIndices.get(i);  // triangle number
                int index = -1, iVertIndex = -1, iOF_1 = -1, iMembers = 0, j = 0, l = 0;
                SubGroup tmp_group = new SubGroup();
                boolean bFound;
                Vector3f n, vOs, vOt;
                if (pTriInfos[f].assignedGroup[0] == pGroup) {
                    index = 0;
                } else if (pTriInfos[f].assignedGroup[1] == pGroup) {
                    index = 1;
                } else if (pTriInfos[f].assignedGroup[2] == pGroup) {
                    index = 2;
                }
                assert (index >= 0 && index < 3);

                iVertIndex = piTriListIn[f * 3 + index];
                assert (iVertIndex == pGroup.vertexRepresentative);

                // is normalized already
                n = getNormal(mikkTSpace, iVertIndex);

                // project
                vOs = pTriInfos[f].os.subtract(n.mult(n.dot(pTriInfos[f].os)));
                vOt = pTriInfos[f].ot.subtract(n.mult(n.dot(pTriInfos[f].ot)));
                vOs.normalizeLocal();
                vOt.normalizeLocal();

                // original face number
                iOF_1 = pTriInfos[f].orgFaceNumber;

                iMembers = 0;
                for (j = 0; j < pGroup.nrFaces; j++) {
                    final int t = pGroup.faceIndices.get(j);  // triangle number
                    final int iOF_2 = pTriInfos[t].orgFaceNumber;

                    // project
                    Vector3f vOs2 = pTriInfos[t].os.subtract(n.mult(n.dot(pTriInfos[t].os)));
                    Vector3f vOt2 = pTriInfos[t].ot.subtract(n.mult(n.dot(pTriInfos[t].ot)));
                    vOs2.normalizeLocal();
                    vOt2.normalizeLocal();

                    {
                        final boolean bAny = ((pTriInfos[f].flag | pTriInfos[t].flag) & GROUP_WITH_ANY) != 0;
                        // make sure triangles which belong to the same quad are joined.
                        final boolean bSameOrgFace = iOF_1 == iOF_2;

                        final float fCosS = vOs.dot(vOs2);
                        final float fCosT = vOt.dot(vOt2);

                        assert (f != t || bSameOrgFace);  // sanity check
                        if (bAny || bSameOrgFace || (fCosS > fThresCos && fCosT > fThresCos)) {
                            pTmpMembers[iMembers++] = t;
                        }
                    }
                }

                // sort pTmpMembers
                tmp_group.nrFaces = iMembers;
                tmp_group.triMembers = pTmpMembers;
                if (iMembers > 1) {
                    quickSort(pTmpMembers, 0, iMembers - 1, INTERNAL_RND_SORT_SEED);
                }

                // look for an existing match
                bFound = false;
                l = 0;
                while (l < iUniqueSubGroups && !bFound) {
                    bFound = compareSubGroups(tmp_group, pUniSubGroups[l]);
                    if (!bFound) {
                        ++l;
                    }
                }

                // assign tangent space index
                assert (bFound || l == iUniqueSubGroups);
                //piTempTangIndices[f*3+index] = iUniqueTspaces+l;

                // if no match was found we allocate a new subgroup
                if (!bFound) {
                    // insert new subgroup
                    int[] pIndices = new int[iMembers];
                    pUniSubGroups[iUniqueSubGroups] = new SubGroup();
                    pUniSubGroups[iUniqueSubGroups].nrFaces = iMembers;
                    pUniSubGroups[iUniqueSubGroups].triMembers = pIndices;
                    System.arraycopy(tmp_group.triMembers, 0, pIndices, 0, iMembers);
                    //memcpy(pIndices, tmp_group.pTriMembers, iMembers*sizeof(int));
                    pSubGroupTspace[iUniqueSubGroups]
                            = evalTspace(tmp_group.triMembers, iMembers, piTriListIn, pTriInfos, mikkTSpace, pGroup.vertexRepresentative);
                    ++iUniqueSubGroups;
                }

                // output tspace
                {
                    final int iOffs = pTriInfos[f].tSpacesOffs;
                    final int iVert = pTriInfos[f].vertNum[index];
                    TSpace pTS_out = psTspace[iOffs + iVert];
                    assert (pTS_out.counter < 2);
                    assert (((pTriInfos[f].flag & ORIENT_PRESERVING) != 0) == pGroup.orientationPreserving);
                    if (pTS_out.counter == 1) {
                        pTS_out.set(avgTSpace(pTS_out, pSubGroupTspace[l]));
                        pTS_out.counter = 2;  // update counter
                        pTS_out.orient = pGroup.orientationPreserving;
                    } else {
                        assert (pTS_out.counter == 0);
                        pTS_out.set(pSubGroupTspace[l]);
                        pTS_out.counter = 1;  // update counter
                        pTS_out.orient = pGroup.orientationPreserving;
                    }
                }
            }

            iUniqueTspaces += iUniqueSubGroups;
        }

        return true;
    }

    static TSpace evalTspace(int face_indices[], final int iFaces, final int piTriListIn[], final TriInfo pTriInfos[],
            final MikkTSpaceContext mikkTSpace, final int iVertexRepresentative) {
        TSpace res = new TSpace();
        float fAngleSum = 0;        

        for (int face = 0; face < iFaces; face++) {
            final int f = face_indices[face];

            // only valid triangles get to add their contribution
            if ((pTriInfos[f].flag & GROUP_WITH_ANY) == 0) {
                
                int i = -1;
                if (piTriListIn[3 * f + 0] == iVertexRepresentative) {
                    i = 0;
                } else if (piTriListIn[3 * f + 1] == iVertexRepresentative) {
                    i = 1;
                } else if (piTriListIn[3 * f + 2] == iVertexRepresentative) {
                    i = 2;
                }
                assert (i >= 0 && i < 3);

                // project
                int index = piTriListIn[3 * f + i];
                Vector3f n = getNormal(mikkTSpace, index);
                Vector3f vOs = pTriInfos[f].os.subtract(n.mult(n.dot(pTriInfos[f].os)));
                Vector3f vOt = pTriInfos[f].ot.subtract(n.mult(n.dot(pTriInfos[f].ot)));
                vOs.normalizeLocal();
                vOt.normalizeLocal();

                int i2 = piTriListIn[3 * f + (i < 2 ? (i + 1) : 0)];
                int i1 = piTriListIn[3 * f + i];
                int i0 = piTriListIn[3 * f + (i > 0 ? (i - 1) : 2)];

                Vector3f p0 = getPosition(mikkTSpace, i0);
                Vector3f p1 = getPosition(mikkTSpace, i1);
                Vector3f  p2 = getPosition(mikkTSpace, i2);
                Vector3f v1 = p0.subtract(p1);
                Vector3f v2 = p2.subtract(p1);

                // project
                v1.subtractLocal(n.mult(n.dot(v1))).normalizeLocal();
                v2.subtractLocal(n.mult(n.dot(v2))).normalizeLocal();

                // weight contribution by the angle
                // between the two edge vectors
                float fCos = v1.dot(v2);
                fCos = fCos > 1 ? 1 : (fCos < (-1) ? (-1) : fCos);
                float fAngle = (float) Math.acos(fCos);
                float fMagS = pTriInfos[f].magS;
                float fMagT = pTriInfos[f].magT;

                res.os.addLocal(vOs.multLocal(fAngle));
                res.ot.addLocal(vOt.multLocal(fAngle));
                res.magS += (fAngle * fMagS);
                res.magT += (fAngle * fMagT);
                fAngleSum += fAngle;
            }
        }

        // normalize
        res.os.normalizeLocal();
        res.ot.normalizeLocal();

        if (fAngleSum > 0) {
            res.magS /= fAngleSum;
            res.magT /= fAngleSum;
        }

        return res;
    }

    static boolean compareSubGroups(final SubGroup pg1, final SubGroup pg2) {
        if(pg2 == null || (pg1.nrFaces != pg2.nrFaces)){
            return false;
        }
        boolean stillSame = true;
        int i = 0;        
        while (i < pg1.nrFaces && stillSame) {
            stillSame = pg1.triMembers[i] == pg2.triMembers[i];
            if (stillSame) {
                ++i;
            }
        }
        return stillSame;
    }

    static void quickSort(int[] pSortBuffer, int iLeft, int iRight, long uSeed) {
        int iL, iR, n, index, iMid, iTmp;

        // Random
        long t = uSeed & 31;
        t = (uSeed << t) | (uSeed >> (32 - t));
        uSeed = uSeed + t + 3;
        // Random end
        uSeed = uSeed & 0xffffffffL;

        iL = iLeft;
        iR = iRight;
        n = (iR - iL) + 1;
        assert (n >= 0);
        index = (int) ((uSeed & 0xffffffffL) % n);

        iMid = pSortBuffer[index + iL];

        do {
            while (pSortBuffer[iL] < iMid) {
                ++iL;
            }
            while (pSortBuffer[iR] > iMid) {
                --iR;
            }

            if (iL <= iR) {
                iTmp = pSortBuffer[iL];
                pSortBuffer[iL] = pSortBuffer[iR];
                pSortBuffer[iR] = iTmp;
                ++iL;
                --iR;
            }
        } while (iL <= iR);

        if (iLeft < iR) {
            quickSort(pSortBuffer, iLeft, iR, uSeed);
        }
        if (iL < iRight) {
            quickSort(pSortBuffer, iL, iRight, uSeed);
        }
    }

    static void buildNeighborsFast(TriInfo pTriInfos[], Edge[] pEdges, final int piTriListIn[], final int iNrTrianglesIn) {
        // build array of edges
        long uSeed = INTERNAL_RND_SORT_SEED;        // could replace with a random seed?
        
        for (int f = 0; f < iNrTrianglesIn; f++) {
            for (int i = 0; i < 3; i++) {
                final int i0 = piTriListIn[f * 3 + i];
                final int i1 = piTriListIn[f * 3 + (i < 2 ? (i + 1) : 0)];
                pEdges[f * 3 + i] = new Edge();
                pEdges[f * 3 + i].setI0(i0 < i1 ? i0 : i1);      // put minimum index in i0
                pEdges[f * 3 + i].setI1(!(i0 < i1) ? i0 : i1);    // put maximum index in i1
                pEdges[f * 3 + i].setF(f);              // record face number
            }
        }

        // sort over all edges by i0, this is the pricey one.
        quickSortEdges(pEdges, 0, iNrTrianglesIn * 3 - 1, 0, uSeed);  // sort channel 0 which is i0

        // sub sort over i1, should be fast.
        // could replace this with a 64 bit int sort over (i0,i1)
        // with i0 as msb in the quicksort call above.
        int iEntries = iNrTrianglesIn * 3;
        int iCurStartIndex = 0;
        for (int i = 1; i < iEntries; i++) {
            if (pEdges[iCurStartIndex].getI0() != pEdges[i].getI0()) {
                final int iL = iCurStartIndex;
                final int iR = i - 1;
                //final int iElems = i-iL;
                iCurStartIndex = i;
                quickSortEdges(pEdges, iL, iR, 1, uSeed);  // sort channel 1 which is i1
            }
        }

        // sub sort over f, which should be fast.
        // this step is to remain compliant with BuildNeighborsSlow() when
        // more than 2 triangles use the same edge (such as a butterfly topology).
        iCurStartIndex = 0;
        for (int i = 1; i < iEntries; i++) {
            if (pEdges[iCurStartIndex].getI0() != pEdges[i].getI0() || pEdges[iCurStartIndex].getI1() != pEdges[i].getI1()) {
                final int iL = iCurStartIndex;
                final int iR = i - 1;
                //final int iElems = i-iL;
                iCurStartIndex = i;
                quickSortEdges(pEdges, iL, iR, 2, uSeed);  // sort channel 2 which is f
            }
        }

        // pair up, adjacent triangles
        for (int i = 0; i < iEntries; i++) {
            final int i0 = pEdges[i].getI0();
            final int i1 = pEdges[i].getI1();
            final int g = pEdges[i].getF();
            boolean bUnassigned_A;

            int[] i0_A = new int[1];
            int[] i1_A = new int[1];
            int[] edgenum_A = new int[1];
            int[] edgenum_B = new int[1];
            //int edgenum_B=0;  // 0,1 or 2
            int[] triList = new int[3];
            System.arraycopy(piTriListIn, g * 3, triList, 0, 3);
            getEdge(i0_A, i1_A, edgenum_A, triList, i0, i1);  // resolve index ordering and edge_num
            bUnassigned_A = pTriInfos[g].faceNeighbors[edgenum_A[0]] == -1;

            if (bUnassigned_A) {
                // get true index ordering
                int j = i + 1, t;
                boolean bNotFound = true;
                while (j < iEntries && i0 == pEdges[j].getI0() && i1 == pEdges[j].getI1() && bNotFound) {
                    boolean bUnassigned_B;
                    int[] i0_B = new int[1];
                    int[] i1_B = new int[1];
                    t = pEdges[j].getF();
                    // flip i0_B and i1_B
                    System.arraycopy(piTriListIn, t * 3, triList, 0, 3);
                    getEdge(i1_B, i0_B, edgenum_B, triList, pEdges[j].getI0(), pEdges[j].getI1());  // resolve index ordering and edge_num
                    //assert(!(i0_A==i1_B && i1_A==i0_B));
                    bUnassigned_B = pTriInfos[t].faceNeighbors[edgenum_B[0]] == -1;
                    if (i0_A[0] == i0_B[0] && i1_A[0] == i1_B[0] && bUnassigned_B) {
                        bNotFound = false;
                    } else {
                        ++j;
                    }
                }

                if (!bNotFound) {
                    int t2 = pEdges[j].getF();
                    pTriInfos[g].faceNeighbors[edgenum_A[0]] = t2;
                    //assert(pTriInfos[t].FaceNeighbors[edgenum_B]==-1);
                    pTriInfos[t2].faceNeighbors[edgenum_B[0]] = g;
                }
            }
        }
    }

    static void buildNeighborsSlow(TriInfo pTriInfos[], final int piTriListIn[], final int iNrTrianglesIn) {
        
        for (int f = 0; f < iNrTrianglesIn; f++) {
            for (int i = 0; i < 3; i++) {
                // if unassigned
                if (pTriInfos[f].faceNeighbors[i] == -1) {
                    final int i0_A = piTriListIn[f * 3 + i];
                    final int i1_A = piTriListIn[f * 3 + (i < 2 ? (i + 1) : 0)];

                    // search for a neighbor
                    boolean bFound = false;
                    int t = 0, j = 0;
                    while (!bFound && t < iNrTrianglesIn) {
                        if (t != f) {
                            j = 0;
                            while (!bFound && j < 3) {
                                // in rev order
                                final int i1_B = piTriListIn[t * 3 + j];
                                final int i0_B = piTriListIn[t * 3 + (j < 2 ? (j + 1) : 0)];
                                //assert(!(i0_A==i1_B && i1_A==i0_B));
                                if (i0_A == i0_B && i1_A == i1_B) {
                                    bFound = true;
                                } else {
                                    ++j;
                                }
                            }
                        }

                        if (!bFound) {
                            ++t;
                        }
                    }

                    // assign neighbors
                    if (bFound) {
                        pTriInfos[f].faceNeighbors[i] = t;
                        //assert(pTriInfos[t].FaceNeighbors[j]==-1);
                        pTriInfos[t].faceNeighbors[j] = f;
                    }
                }
            }
        }
    }

    static void quickSortEdges(Edge[] pSortBuffer, int iLeft, int iRight, final int channel, long uSeed) {
        // early out
        Edge sTmp;
        final int iElems = iRight - iLeft + 1;
        if (iElems < 2) {
            return;
        } else if (iElems == 2) {
            if (pSortBuffer[iLeft].array[channel] > pSortBuffer[iRight].array[channel]) {
                sTmp = pSortBuffer[iLeft];
                pSortBuffer[iLeft] = pSortBuffer[iRight];
                pSortBuffer[iRight] = sTmp;
            }
            return;
        }

        // Random
        long t = uSeed & 31;
        t = (uSeed << t) | (uSeed >> (32 - t));
        uSeed = uSeed + t + 3;
        // Random end
        
        uSeed = uSeed & 0xffffffffL;

        int iL = iLeft;
        int iR = iRight;
        int n = (iR - iL) + 1;
        assert (n >= 0);
        int index = (int) (uSeed % n);

        int iMid = pSortBuffer[index + iL].array[channel];

        do {
            while (pSortBuffer[iL].array[channel] < iMid) {
                ++iL;
            }
            while (pSortBuffer[iR].array[channel] > iMid) {
                --iR;
            }

            if (iL <= iR) {
                sTmp = pSortBuffer[iL];
                pSortBuffer[iL] = pSortBuffer[iR];
                pSortBuffer[iR] = sTmp;
                ++iL;
                --iR;
            }
        } while (iL <= iR);

        if (iLeft < iR) {
            quickSortEdges(pSortBuffer, iLeft, iR, channel, uSeed);
        }
        if (iL < iRight) {
            quickSortEdges(pSortBuffer, iL, iRight, channel, uSeed);
        }
    }

// resolve ordering and edge number
    static void getEdge(int[] i0_out, int[] i1_out, int[] edgenum_out, final int[] indices, final int i0_in, final int i1_in) {
        edgenum_out[0] = -1;

        // test if first index is on the edge
        if (indices[0] == i0_in || indices[0] == i1_in) {
            // test if second index is on the edge
            if (indices[1] == i0_in || indices[1] == i1_in) {
                edgenum_out[0] = 0;  // first edge
                i0_out[0] = indices[0];
                i1_out[0] = indices[1];
            } else {
                edgenum_out[0] = 2;  // third edge
                i0_out[0] = indices[2];
                i1_out[0] = indices[0];
            }
        } else {
            // only second and third index is on the edge
            edgenum_out[0] = 1;  // second edge
            i0_out[0] = indices[1];
            i1_out[0] = indices[2];
        }
    }

    static void degenPrologue(TriInfo pTriInfos[], int piTriList_out[], final int iNrTrianglesIn, final int iTotTris) {
        
        // locate quads with only one good triangle
        int t = 0;
        while (t < (iTotTris - 1)) {
            final int iFO_a = pTriInfos[t].orgFaceNumber;
            final int iFO_b = pTriInfos[t + 1].orgFaceNumber;
            if (iFO_a == iFO_b) {
                // this is a quad
                final boolean bIsDeg_a = (pTriInfos[t].flag & MARK_DEGENERATE) != 0;
                final boolean bIsDeg_b = (pTriInfos[t + 1].flag & MARK_DEGENERATE) != 0;
                //TODO nehon : Check this in detail as this operation is utterly strange
                if ((bIsDeg_a ^ bIsDeg_b) != false) {
                    pTriInfos[t].flag |= QUAD_ONE_DEGEN_TRI;
                    pTriInfos[t + 1].flag |= QUAD_ONE_DEGEN_TRI;
                }
                t += 2;
            } else {
                ++t;
            }
        }

        // reorder list so all degen triangles are moved to the back
        // without reordering the good triangles
        int iNextGoodTriangleSearchIndex = 1;
        t = 0;
        boolean bStillFindingGoodOnes = true;
        while (t < iNrTrianglesIn && bStillFindingGoodOnes) {
            final boolean bIsGood = (pTriInfos[t].flag & MARK_DEGENERATE) == 0;
            if (bIsGood) {
                if (iNextGoodTriangleSearchIndex < (t + 2)) {
                    iNextGoodTriangleSearchIndex = t + 2;
                }
            } else {                
                // search for the first good triangle.
                boolean bJustADegenerate = true;
                while (bJustADegenerate && iNextGoodTriangleSearchIndex < iTotTris) {
                    final boolean bIsGood2 = (pTriInfos[iNextGoodTriangleSearchIndex].flag & MARK_DEGENERATE) == 0;
                    if (bIsGood2) {
                        bJustADegenerate = false;
                    } else {
                        ++iNextGoodTriangleSearchIndex;
                    }
                }

                int t0 = t;
                int t1 = iNextGoodTriangleSearchIndex;
                ++iNextGoodTriangleSearchIndex;
                assert (iNextGoodTriangleSearchIndex > (t + 1));

                // swap triangle t0 and t1
                if (!bJustADegenerate) {                    
                    for (int i = 0; i < 3; i++) {
                        final int index = piTriList_out[t0 * 3 + i];
                        piTriList_out[t0 * 3 + i] = piTriList_out[t1 * 3 + i];
                        piTriList_out[t1 * 3 + i] = index;
                    }
                    {
                        final TriInfo tri_info = pTriInfos[t0];
                        pTriInfos[t0] = pTriInfos[t1];
                        pTriInfos[t1] = tri_info;
                    }
                } else {
                    bStillFindingGoodOnes = false;  // this is not supposed to happen
                }
            }

            if (bStillFindingGoodOnes) {
                ++t;
            }
        }

        assert (bStillFindingGoodOnes);  // code will still work.
        assert (iNrTrianglesIn == t);
    }

    static void DegenEpilogue(TSpace psTspace[], TriInfo pTriInfos[], int piTriListIn[], final MikkTSpaceContext mikkTSpace, final int iNrTrianglesIn, final int iTotTris) {
        
        // deal with degenerate triangles
        // punishment for degenerate triangles is O(N^2)
        for (int t = iNrTrianglesIn; t < iTotTris; t++) {
            // degenerate triangles on a quad with one good triangle are skipped
            // here but processed in the next loop
            final boolean bSkip = (pTriInfos[t].flag & QUAD_ONE_DEGEN_TRI) != 0;

            if (!bSkip) {
                for (int i = 0; i < 3; i++) {
                    final int index1 = piTriListIn[t * 3 + i];
                    // search through the good triangles
                    boolean bNotFound = true;
                    int j = 0;
                    while (bNotFound && j < (3 * iNrTrianglesIn)) {
                        final int index2 = piTriListIn[j];
                        if (index1 == index2) {
                            bNotFound = false;
                        } else {
                            ++j;
                        }
                    }

                    if (!bNotFound) {
                        final int iTri = j / 3;
                        final int iVert = j % 3;
                        final int iSrcVert = pTriInfos[iTri].vertNum[iVert];
                        final int iSrcOffs = pTriInfos[iTri].tSpacesOffs;
                        final int iDstVert = pTriInfos[t].vertNum[i];
                        final int iDstOffs = pTriInfos[t].tSpacesOffs;

                        // copy tspace
                        psTspace[iDstOffs + iDstVert] = psTspace[iSrcOffs + iSrcVert];
                    }
                }
            }
        }

        // deal with degenerate quads with one good triangle
        for (int t = 0; t < iNrTrianglesIn; t++) {
            // this triangle belongs to a quad where the
            // other triangle is degenerate
            if ((pTriInfos[t].flag & QUAD_ONE_DEGEN_TRI) != 0) {
               
                byte[] pV = pTriInfos[t].vertNum;
                int iFlag = (1 << pV[0]) | (1 << pV[1]) | (1 << pV[2]);
                int iMissingIndex = 0;
                if ((iFlag & 2) == 0) {
                    iMissingIndex = 1;
                } else if ((iFlag & 4) == 0) {
                    iMissingIndex = 2;
                } else if ((iFlag & 8) == 0) {
                    iMissingIndex = 3;
                }

                int iOrgF = pTriInfos[t].orgFaceNumber;
                Vector3f vDstP = getPosition(mikkTSpace, makeIndex(iOrgF, iMissingIndex));
                boolean bNotFound = true;
                int i = 0;
                while (bNotFound && i < 3) {
                    final int iVert = pV[i];
                    final Vector3f vSrcP = getPosition(mikkTSpace, makeIndex(iOrgF, iVert));
                    if (vSrcP.equals(vDstP)) {
                        final int iOffs = pTriInfos[t].tSpacesOffs;
                        psTspace[iOffs + iMissingIndex] = psTspace[iOffs + iVert];
                        bNotFound = false;
                    } else {
                        ++i;
                    }
                }
                assert (!bNotFound);
            }
        }

    }    

    /**
     * SubGroup inner class
     */
    private static class SubGroup {
        int nrFaces;
        int[] triMembers;
    }

    private static class Group {
        int nrFaces;
        List<Integer> faceIndices = new ArrayList<>();
        int vertexRepresentative;
        boolean orientationPreserving;
    }

    private static class TriInfo {

        int[] faceNeighbors = new int[3];
        Group[] assignedGroup = new Group[3];

        // normalized first order face derivatives
        Vector3f os = new Vector3f();
        Vector3f ot = new Vector3f();
        float magS, magT;  // original magnitudes

        // determines if the current and the next triangle are a quad.
        int orgFaceNumber;
        int flag, tSpacesOffs;
        byte[] vertNum = new byte[4];
    }

    private static class TSpace {

        Vector3f os = new Vector3f();
        float magS;
        Vector3f ot = new Vector3f();
        float magT;
        int counter;  // this is to average back into quads.
        boolean orient;
        
        void set(TSpace ts){
            os.set(ts.os);
            magS = ts.magS;
            ot.set(ts.ot);
            magT = ts.magT;
            counter = ts.counter;
            orient = ts.orient;
        }
    }

    private static class TmpVert {

        float vert[] = new float[3];
        int index;
    }

    private static class Edge {

        void setI0(int i){            
            array[0] = i;
        }
        
        void setI1(int i){            
            array[1] = i;
        }
        
        void setF(int i){            
            array[2] = i;
        }
        
        int getI0(){            
            return array[0];
        }
        
        int getI1(){            
            return array[1];
        }
        
        int getF(){            
            return array[2];
        }
        
        int[] array = new int[3];
    }

}<|MERGE_RESOLUTION|>--- conflicted
+++ resolved
@@ -113,39 +113,6 @@
         } else if (s instanceof Geometry) {
             Geometry g = (Geometry) s;
             Mesh mesh = g.getMesh();
-<<<<<<< HEAD
-
-            if (mesh.getBuffer(Type.TexCoord) != null && mesh.getBuffer(Type.Normal) != null) {
-                Mesh.Mode mode = mesh.getMode();
-                boolean hasTriangles;
-                switch (mode) {
-                    case Points:
-                    case Lines:
-                    case LineStrip:
-                    case LineLoop:
-                        hasTriangles = false; // skip this mesh
-                        break;
-
-                    case Triangles:
-                    case TriangleFan:
-                    case TriangleStrip:
-                        hasTriangles = true;
-                        break;
-
-                    default:
-                        String message = "Tangent generation isn't implemented for mode=" + mode;
-                        throw new UnsupportedOperationException(message);
-                }
-
-                if (hasTriangles) {
-                    MikkTSpaceImpl context = new MikkTSpaceImpl(mesh);
-                    if (!genTangSpaceDefault(context)) {
-                        logger.log(Level.SEVERE, "Failed to generate tangents for geometry {0}", g.getName());
-                    }
-                    TangentUtils.generateBindPoseTangentsIfNecessary(mesh);
-                }
-            }
-=======
             boolean success = generateTangents(mesh);
             if (!success) {
                 logger.log(Level.SEVERE, "Failed to generate tangents for geometry {0}", g.getName());
@@ -163,12 +130,19 @@
     private static boolean generateTangents(Mesh mesh) {
         Mesh.Mode mode = mesh.getMode();
         boolean hasTriangles;
+        
+        if (mesh.getBuffer(Type.TexCoord) == null || mesh.getBuffer(Type.Normal) == null) {
+            logger.log(Level.SEVERE, "Tangent generation requires both a normal and texCoord buffer");
+            return false;
+        }    
+        
         switch (mode) {
             case Points:
             case Lines:
             case LineStrip:
             case LineLoop:
                 hasTriangles = false; // skip this mesh
+                logger.log(Level.SEVERE, "Tangent generation requires a mesh with Triangles", mode);
                 break;
 
             case Triangles:
@@ -182,13 +156,12 @@
                 logger.log(Level.SEVERE, "Tangent generation isn't implemented for mode={0}", mode);
                 return false;
         }
-
+        
         if (hasTriangles) {
             MikkTSpaceImpl context = new MikkTSpaceImpl(mesh);
-            boolean result = genTangSpaceDefault(context);
+            genTangSpaceDefault(context);
             TangentUtils.generateBindPoseTangentsIfNecessary(mesh);
-            return result;
->>>>>>> 63d5259c
+            return true;
         }
         return false;
     }
